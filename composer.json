{
    "name": "spiral/roadrunner-http",
    "type": "library",
    "description": "RoadRunner: HTTP and PSR-7 worker",
    "license": "MIT",
    "authors": [
        {
            "name": "Anton Titov (wolfy-j)",
            "email": "wolfy-j@spiralscout.com"
        },
        {
            "name": "Valery Piashchynski",
            "homepage": "https://github.com/rustatian"
        },
        {
            "name": "Aleksei Gagarin (roxblnfk)",
            "homepage": "https://github.com/roxblnfk"
        },
        {
            "name": "Pavel Buchnev (butschster)",
            "email": "pavel.buchnev@spiralscout.com"
        },
        {
            "name": "Maksim Smakouz (msmakouz)",
            "email": "maksim.smakouz@spiralscout.com"
        },
        {
            "name": "RoadRunner Community",
            "homepage": "https://github.com/roadrunner-server/roadrunner/graphs/contributors"
        }
    ],
    "homepage": "https://spiral.dev/",
    "support": {
        "docs": "https://docs.roadrunner.dev",
        "issues": "https://github.com/roadrunner-server/roadrunner/issues",
        "forum": "https://forum.roadrunner.dev/",
        "chat": "https://discord.gg/V6EK4he"
    },
    "require": {
        "php": ">=8.1",
        "ext-json": "*",
        "psr/http-factory": "^1.0.1",
        "psr/http-message": "^1.0.1 || ^2.0",
        "spiral/roadrunner": "^2023.3",
        "spiral/roadrunner-worker": "^3.3.0"
    },
    "require-dev": {
        "buggregator/trap": "^1.0",
        "jetbrains/phpstorm-attributes": "^1.0",
        "nyholm/psr7": "^1.3",
        "phpunit/phpunit": "^10.0",
<<<<<<< HEAD
        "roadrunner-php/roadrunner-api-dto": "^1.4",
        "symfony/process": "^6.2",
        "symfony/var-dumper": "^6.3",
=======
        "symfony/process": "^6.2 || ^7.0",
>>>>>>> 0bd1ef8b
        "vimeo/psalm": "^5.9"
    },
    "autoload": {
        "psr-4": {
            "Spiral\\RoadRunner\\Http\\": "src"
        }
    },
    "autoload-dev": {
        "psr-4": {
            "Spiral\\RoadRunner\\Tests\\Http\\": "tests"
        }
    },
    "funding": [
        {
            "type": "github",
            "url": "https://github.com/sponsors/roadrunner-server"
        }
    ],
    "scripts": {
        "analyze": "psalm"
    },
    "suggest": {
        "spiral/roadrunner-cli": "Provides RoadRunner installation and management CLI tools",
        "ext-protobuf": "Provides Protocol Buffers support"
    },
    "config": {
        "sort-packages": true
    },
    "minimum-stability": "dev",
    "prefer-stable": true
}<|MERGE_RESOLUTION|>--- conflicted
+++ resolved
@@ -42,20 +42,15 @@
         "psr/http-factory": "^1.0.1",
         "psr/http-message": "^1.0.1 || ^2.0",
         "spiral/roadrunner": "^2023.3",
-        "spiral/roadrunner-worker": "^3.3.0"
+        "spiral/roadrunner-worker": "^3.1.0"
     },
     "require-dev": {
         "buggregator/trap": "^1.0",
         "jetbrains/phpstorm-attributes": "^1.0",
         "nyholm/psr7": "^1.3",
         "phpunit/phpunit": "^10.0",
-<<<<<<< HEAD
         "roadrunner-php/roadrunner-api-dto": "^1.4",
-        "symfony/process": "^6.2",
-        "symfony/var-dumper": "^6.3",
-=======
         "symfony/process": "^6.2 || ^7.0",
->>>>>>> 0bd1ef8b
         "vimeo/psalm": "^5.9"
     },
     "autoload": {
